--- conflicted
+++ resolved
@@ -21,12 +21,9 @@
     "express-session": "^1.18.2",
     "mongodb": "^6.19.0",
     "mongoose": "^8.18.1",
-<<<<<<< HEAD
-    "nodemailer": "^7.0.6"
-=======
+    "nodemailer": "^7.0.6",
     "puppeteer": "^24.23.0",
     "xlsx": "^0.18.5"
->>>>>>> f09b2969
   },
   "devDependencies": {
     "@vitest/coverage-v8": "^3.2.4",
