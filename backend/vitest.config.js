--- conflicted
+++ resolved
@@ -2,10 +2,10 @@
 export default {
   test: {
     environment: 'node',
-<<<<<<< HEAD
     globals: true, // Enable Vitest globals like describe, it, expect
     setupFiles: [],
     css: false, // Disable CSS handling
+    testTimeout: 20000, // 20 second timeout for tests
     coverage: {
       provider: 'v8', // Use V8 for coverage
       reporter: ['text', 'json', 'html'], // Generate coverage reports in text, JSON, and HTML formats
@@ -35,10 +35,4 @@
       }
     },
   },
-});
-=======
-    globals: true,
-    testTimeout: 20000
-  }
-};
->>>>>>> d93aad91
+};