--- conflicted
+++ resolved
@@ -68,11 +68,8 @@
 import taskRouter from './routes/task.router.js'; //import task router for task-related routes
 import projectRouter from './routes/project.router.js'; //import project router for project-related routes
 import reportRouter from './routes/report.router.js'; //import report router for report-related routes
-<<<<<<< HEAD
 import notificationRouter from './routes/notification.router.js';
-=======
 import subtaskRouter from './routes/subtask.router.js'; //import subtask router for subtask-related routes
->>>>>>> 265d787d
 
 //Test route to verify server is running
 app.get("/", (req, res) => {
@@ -83,10 +80,7 @@
 app.use('/api', taskRouter); //use the task router for task-related routes
 app.use('/api', projectRouter); //use the project router for project-related routes
 app.use('/api', reportRouter); //use the report router for report-related routes
-<<<<<<< HEAD
 app.use('/api', notificationRouter); //use the notification router for notification-related routes
-=======
 app.use('/api', subtaskRouter); //use the subtask router for subtask-related routes
->>>>>>> 265d787d
 
 export { app as default, server }; //export both app and server