--- conflicted
+++ resolved
@@ -487,7 +487,6 @@
     });
   });
 
-<<<<<<< HEAD
   describe('Multiple Assignees Support', () => {
     it('should save subtask with multiple assignees (up to 5)', async () => {
       const assignees = [
@@ -504,22 +503,11 @@
         projectId: new mongoose.Types.ObjectId(),
         ownerId: new mongoose.Types.ObjectId(),
         assigneeId: assignees
-=======
-  describe('Tags Field - STK-013, STK-014, STT-006', () => {
-    it('STK-013: should save subtask with tags as string', async () => {
-      const subtaskData = {
-        title: 'Test Subtask',
-        parentTaskId: new mongoose.Types.ObjectId(),
-        projectId: new mongoose.Types.ObjectId(),
-        ownerId: new mongoose.Types.ObjectId(),
-        tags: 'urgent#frontend'
->>>>>>> d647cd1a
-      };
-
-      const subtask = new Subtask(subtaskData);
-      const savedSubtask = await subtask.save();
-
-<<<<<<< HEAD
+      };
+
+      const subtask = new Subtask(subtaskData);
+      const savedSubtask = await subtask.save();
+
       expect(savedSubtask.assigneeId).toHaveLength(5);
       expect(savedSubtask.assigneeId).toEqual(assignees);
     });
@@ -532,25 +520,11 @@
         projectId: new mongoose.Types.ObjectId(),
         ownerId: new mongoose.Types.ObjectId(),
         assigneeId: [assigneeId]
-=======
-      expect(savedSubtask.tags).toBe('urgent#frontend');
-      expect(typeof savedSubtask.tags).toBe('string');
-    });
-
-    it('STK-014: should save subtask with single tag', async () => {
-      const subtaskData = {
-        title: 'Test Subtask',
-        parentTaskId: new mongoose.Types.ObjectId(),
-        projectId: new mongoose.Types.ObjectId(),
-        ownerId: new mongoose.Types.ObjectId(),
-        tags: 'api'
->>>>>>> d647cd1a
-      };
-
-      const subtask = new Subtask(subtaskData);
-      const savedSubtask = await subtask.save();
-
-<<<<<<< HEAD
+      };
+
+      const subtask = new Subtask(subtaskData);
+      const savedSubtask = await subtask.save();
+
       expect(savedSubtask.assigneeId).toHaveLength(1);
       expect(savedSubtask.assigneeId[0].toString()).toBe(assigneeId.toString());
     });
@@ -562,24 +536,11 @@
         projectId: new mongoose.Types.ObjectId(),
         ownerId: new mongoose.Types.ObjectId(),
         assigneeId: []
-=======
-      expect(savedSubtask.tags).toBe('api');
-    });
-
-    it('STT-006: should save subtask with hashtag-separated tags', async () => {
-      const subtaskData = {
-        title: 'Test Subtask',
-        parentTaskId: new mongoose.Types.ObjectId(),
-        projectId: new mongoose.Types.ObjectId(),
-        ownerId: new mongoose.Types.ObjectId(),
-        tags: 'bug#critical#release-blocker'
->>>>>>> d647cd1a
-      };
-
-      const subtask = new Subtask(subtaskData);
-      const savedSubtask = await subtask.save();
-
-<<<<<<< HEAD
+      };
+
+      const subtask = new Subtask(subtaskData);
+      const savedSubtask = await subtask.save();
+
       expect(savedSubtask.assigneeId).toEqual([]);
       expect(Array.isArray(savedSubtask.assigneeId)).toBe(true);
     });
@@ -595,23 +556,11 @@
         projectId: new mongoose.Types.ObjectId(),
         ownerId: new mongoose.Types.ObjectId(),
         assigneeId: [assignee1, assignee2, assignee3]
-=======
-      expect(savedSubtask.tags).toBe('bug#critical#release-blocker');
-    });
-
-    it('should save subtask without tags (optional field)', async () => {
-      const subtaskData = {
-        title: 'Test Subtask',
-        parentTaskId: new mongoose.Types.ObjectId(),
-        projectId: new mongoose.Types.ObjectId(),
-        ownerId: new mongoose.Types.ObjectId()
->>>>>>> d647cd1a
-      };
-
-      const subtask = new Subtask(subtaskData);
-      const savedSubtask = await subtask.save();
-
-<<<<<<< HEAD
+      };
+
+      const subtask = new Subtask(subtaskData);
+      const savedSubtask = await subtask.save();
+
       expect(savedSubtask.assigneeId).toHaveLength(3);
       expect(savedSubtask.assigneeId[0].toString()).toBe(assignee1.toString());
       expect(savedSubtask.assigneeId[1].toString()).toBe(assignee2.toString());
@@ -647,53 +596,10 @@
         projectId: new mongoose.Types.ObjectId(),
         ownerId: new mongoose.Types.ObjectId(),
         assigneeId: [initialAssignee]
-=======
-      expect(savedSubtask.tags).toBe('');
-    });
-
-    it('STK-015: should allow updating tags', async () => {
-      const subtask = await Subtask.create({
-        title: 'Test Subtask',
-        parentTaskId: new mongoose.Types.ObjectId(),
-        projectId: new mongoose.Types.ObjectId(),
-        ownerId: new mongoose.Types.ObjectId(),
-        tags: 'urgent#frontend'
-      });
-
-      subtask.tags = 'urgent'; // Update to remove 'frontend'
-      const updatedSubtask = await subtask.save();
-
-      expect(updatedSubtask.tags).toBe('urgent');
-    });
-
-    it('should allow removing all tags', async () => {
-      const subtask = await Subtask.create({
-        title: 'Test Subtask',
-        parentTaskId: new mongoose.Types.ObjectId(),
-        projectId: new mongoose.Types.ObjectId(),
-        ownerId: new mongoose.Types.ObjectId(),
-        tags: 'urgent#frontend'
-      });
-
-      subtask.tags = '';
-      const updatedSubtask = await subtask.save();
-
-      expect(updatedSubtask.tags).toBe('');
-    });
-
-    it('should accept tags as string type', async () => {
-      const subtaskData = {
-        title: 'Test Subtask',
-        parentTaskId: new mongoose.Types.ObjectId(),
-        projectId: new mongoose.Types.ObjectId(),
-        ownerId: new mongoose.Types.ObjectId(),
-        tags: 'test#tags#string'
->>>>>>> d647cd1a
-      };
-
-      const subtask = new Subtask(subtaskData);
-      const savedSubtask = await subtask.save();
-<<<<<<< HEAD
+      };
+
+      const subtask = new Subtask(subtaskData);
+      const savedSubtask = await subtask.save();
 
       expect(savedSubtask.assigneeId).toHaveLength(1);
 
@@ -706,11 +612,114 @@
       expect(updatedSubtask.assigneeId).toHaveLength(2);
       expect(updatedSubtask.assigneeId[0].toString()).toBe(newAssignee1.toString());
       expect(updatedSubtask.assigneeId[1].toString()).toBe(newAssignee2.toString());
-=======
-      
+    });
+  });
+
+  describe('Tags Field - STK-013, STK-014, STT-006', () => {
+    it('STK-013: should save subtask with tags as string', async () => {
+      const subtaskData = {
+        title: 'Test Subtask',
+        parentTaskId: new mongoose.Types.ObjectId(),
+        projectId: new mongoose.Types.ObjectId(),
+        ownerId: new mongoose.Types.ObjectId(),
+        tags: 'urgent#frontend'
+      };
+
+      const subtask = new Subtask(subtaskData);
+      const savedSubtask = await subtask.save();
+
+      expect(savedSubtask.tags).toBe('urgent#frontend');
+      expect(typeof savedSubtask.tags).toBe('string');
+    });
+
+    it('STK-014: should save subtask with single tag', async () => {
+      const subtaskData = {
+        title: 'Test Subtask',
+        parentTaskId: new mongoose.Types.ObjectId(),
+        projectId: new mongoose.Types.ObjectId(),
+        ownerId: new mongoose.Types.ObjectId(),
+        tags: 'api'
+      };
+
+      const subtask = new Subtask(subtaskData);
+      const savedSubtask = await subtask.save();
+
+      expect(savedSubtask.tags).toBe('api');
+    });
+
+    it('STT-006: should save subtask with hashtag-separated tags', async () => {
+      const subtaskData = {
+        title: 'Test Subtask',
+        parentTaskId: new mongoose.Types.ObjectId(),
+        projectId: new mongoose.Types.ObjectId(),
+        ownerId: new mongoose.Types.ObjectId(),
+        tags: 'bug#critical#release-blocker'
+      };
+
+      const subtask = new Subtask(subtaskData);
+      const savedSubtask = await subtask.save();
+
+      expect(savedSubtask.tags).toBe('bug#critical#release-blocker');
+    });
+
+    it('should save subtask without tags (optional field)', async () => {
+      const subtaskData = {
+        title: 'Test Subtask',
+        parentTaskId: new mongoose.Types.ObjectId(),
+        projectId: new mongoose.Types.ObjectId(),
+        ownerId: new mongoose.Types.ObjectId()
+      };
+
+      const subtask = new Subtask(subtaskData);
+      const savedSubtask = await subtask.save();
+
+      expect(savedSubtask.tags).toBe('');
+    });
+
+    it('STK-015: should allow updating tags', async () => {
+      const subtask = await Subtask.create({
+        title: 'Test Subtask',
+        parentTaskId: new mongoose.Types.ObjectId(),
+        projectId: new mongoose.Types.ObjectId(),
+        ownerId: new mongoose.Types.ObjectId(),
+        tags: 'urgent#frontend'
+      });
+
+      subtask.tags = 'urgent'; // Update to remove 'frontend'
+      const updatedSubtask = await subtask.save();
+
+      expect(updatedSubtask.tags).toBe('urgent');
+    });
+
+    it('should allow removing all tags', async () => {
+      const subtask = await Subtask.create({
+        title: 'Test Subtask',
+        parentTaskId: new mongoose.Types.ObjectId(),
+        projectId: new mongoose.Types.ObjectId(),
+        ownerId: new mongoose.Types.ObjectId(),
+        tags: 'urgent#frontend'
+      });
+
+      subtask.tags = '';
+      const updatedSubtask = await subtask.save();
+
+      expect(updatedSubtask.tags).toBe('');
+    });
+
+    it('should accept tags as string type', async () => {
+      const subtaskData = {
+        title: 'Test Subtask',
+        parentTaskId: new mongoose.Types.ObjectId(),
+        projectId: new mongoose.Types.ObjectId(),
+        ownerId: new mongoose.Types.ObjectId(),
+        tags: 'test#tags#string'
+      };
+
+      const subtask = new Subtask(subtaskData);
+      const savedSubtask = await subtask.save();
+
       expect(typeof savedSubtask.tags).toBe('string');
       expect(savedSubtask.tags).toBe('test#tags#string');
->>>>>>> d647cd1a
     });
   });
 });
