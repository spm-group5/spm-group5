import { Link } from 'react-router-dom';
import { useAuth } from '../../../context/AuthContext';
import { useNotificationCenter } from '../../../context/NotificationsCenterContext';
import Button from '../Button/Button';
import styles from './Header.module.css';

function Header() {
  const { user, logout } = useAuth();

  const { notifications } = useNotificationCenter();

  const unreadCount = notifications.filter(n => !n.read).length;

  const handleLogout = async () => {
    await logout();
  };

  // Check if user has admin role
  const isAdmin = user?.roles?.includes('admin');

  return (
    <header className={styles.header}>
      <div className={styles.container}>
        <div className={styles.logo}>
          <Link to="/dashboard" className={styles.logoLink}>
            <h2>TaskManager</h2>
          </Link>
        </div>

        <nav className={styles.nav}>
          <Link to="/dashboard" className={styles.navLink}>
            Dashboard
          </Link>
          <Link to="/tasks" className={styles.navLink}>
            Tasks
          </Link>
          <Link to="/projects" className={styles.navLink}>
            Projects
          </Link>
<<<<<<< HEAD
          <Link to="/notifications" className={styles.navLink}>
            Notifications
            {unreadCount > 0 && ( 
              <span className={styles.badge}>{unreadCount}</span>
            )}
          </Link>
=======
          {isAdmin && (
            <Link to="/reports" className={styles.navLink}>
              Report Generation
            </Link>
          )}
>>>>>>> 1d047e82
        </nav>

        <div className={styles.userSection}>
          {/* <span className={styles.userName}>
            {user?.name || user?.email || user?.username}
          </span> */}
          <Button variant="ghost" size="small" onClick={handleLogout}>
            Logout
          </Button>
        </div>
      </div>
    </header>
  );
}

export default Header;<|MERGE_RESOLUTION|>--- conflicted
+++ resolved
@@ -37,20 +37,17 @@
           <Link to="/projects" className={styles.navLink}>
             Projects
           </Link>
-<<<<<<< HEAD
           <Link to="/notifications" className={styles.navLink}>
             Notifications
             {unreadCount > 0 && ( 
               <span className={styles.badge}>{unreadCount}</span>
             )}
           </Link>
-=======
           {isAdmin && (
             <Link to="/reports" className={styles.navLink}>
               Report Generation
             </Link>
           )}
->>>>>>> 1d047e82
         </nav>
 
         <div className={styles.userSection}>
