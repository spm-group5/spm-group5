<<<<<<< HEAD
import { format } from "date-fns";
import { useState } from "react";
import Button from "../../common/Button/Button";
import Card from "../../common/Card/Card";
import CommentSection from "../TaskComment/TaskCommentSection";
import styles from "./TaskCard.module.css";
=======
import { format } from 'date-fns';
import { useState } from 'react';
import Button from '../../common/Button/Button';
import Card from '../../common/Card/Card';
import Modal from '../../common/Modal/Modal';
import SubtaskList from '../SubtaskList/SubtaskList';
import SubtaskForm from '../SubtaskForm/SubtaskForm';
import { useSubtasks } from '../../../context/SubtaskContext';
import { useNotifications } from '../../../hooks/useNotifications';
import { useAuth } from '../../../context/AuthContext';
import styles from './TaskCard.module.css';
>>>>>>> 265d787d

function TaskCard({
  task,
  onEdit,
  onArchive,
  onUnarchive,
  isArchived,
  onRefresh,
}) {
  const [isExpanded, setIsExpanded] = useState(false);
  const [showSubtasks, setShowSubtasks] = useState(false);
  const [showSubtaskForm, setShowSubtaskForm] = useState(false);
  const [editingSubtask, setEditingSubtask] = useState(null);
  const [subtaskToDelete, setSubtaskToDelete] = useState(null);
  
  const { createSubtask, updateSubtask, deleteSubtask, fetchSubtasksByParentTask } = useSubtasks();
  const { addNotification } = useNotifications();
  const { user } = useAuth();
  const getStatusBadgeClass = (status) => {
    switch (status) {
      case "To Do":
        return styles.statusTodo;
      case "In Progress":
        return styles.statusInProgress;
      case "Done":
        return styles.statusDone;
      default:
        return styles.statusTodo;
    }
  };

  const getPriorityBadgeClass = (priority) => {
    if (priority >= 8) return styles.priorityHigh;
    if (priority >= 5) return styles.priorityMedium;
    return styles.priorityLow;
  };

  const formatDueDate = (dateString) => {
    if (!dateString) return "No due date";
    try {
      return format(new Date(dateString), "MMM dd, yyyy");
    } catch {
      return "Invalid date";
    }
  };

  const formatAssignee = (assignee) => {
    // Handle null, undefined, or empty cases
    if (!assignee) {
      return "Unassigned";
    }

    // Convert to array if it's not already an array
    const assigneeArray = Array.isArray(assignee) ? assignee : [assignee];

    // Handle empty array
    if (assigneeArray.length === 0) {
      return "Unassigned";
    }

    // Handle both populated and non-populated assignee data
    const names = assigneeArray.map((person) => {
      if (typeof person === "string") {
        return person; // If it's just an ID
      }
      return person.username || person.name || "Unknown";
    });

    if (names.length === 1) {
      return names[0];
    } else if (names.length === 2) {
      return `${names[0]} & ${names[1]}`;
    } else {
      return `${names[0]} & ${names.length - 1} others`;
    }
  };
<<<<<<< HEAD
=======

  // Subtask handlers
  const handleShowSubtaskForm = (subtask = null) => {
    setEditingSubtask(subtask);
    setShowSubtaskForm(true);
  };

  const handleCloseSubtaskForm = () => {
    setShowSubtaskForm(false);
    setEditingSubtask(null);
  };

  const handleSubtaskSubmit = async (subtaskData) => {
    try {
      if (editingSubtask) {
        await updateSubtask(editingSubtask._id, subtaskData);
        addNotification('Subtask updated successfully', 'success');
      } else {
        await createSubtask(subtaskData);
        addNotification('Subtask created successfully', 'success');
      }
      handleCloseSubtaskForm();
      await fetchSubtasksByParentTask(task._id);
    } catch (error) {
      addNotification(error.message || 'Failed to save subtask', 'error');
    }
  };

  const handleShowDeleteModal = (subtask) => {
    setSubtaskToDelete(subtask);
  };

  const handleConfirmDelete = async () => {
    if (!subtaskToDelete) return;
    
    try {
      await deleteSubtask(subtaskToDelete._id);
      addNotification('Subtask deleted successfully', 'success');
      setSubtaskToDelete(null);
      await fetchSubtasksByParentTask(task._id);
    } catch (error) {
      addNotification(error.message || 'Failed to delete subtask', 'error');
    }
  };
>>>>>>> 265d787d

  return (
    <Card
      hoverable
      className={`${styles.taskCard} ${isExpanded ? styles.expanded : styles.collapsed}`}
    >
      <Card.Body className={styles.cardBody}>
        {/* Compact header - always visible */}
        <div
          className={styles.compactHeader}
          onClick={() => setIsExpanded(!isExpanded)}
        >
          <div className={styles.headerLeft}>
            <button className={styles.expandButton} type="button">
              <span className={styles.expandIcon}>
                {isExpanded ? "▼" : "▶"}
              </span>
            </button>
            <h3 className={styles.compactTitle}>{task.title}</h3>
          </div>
          <div className={styles.compactBadges}>
            <span
              className={`${styles.statusBadge} ${getStatusBadgeClass(task.status)}`}
            >
              {task.status}
            </span>
            <span
              className={`${styles.priorityBadge} ${getPriorityBadgeClass(task.priority)}`}
            >
              P{task.priority}
            </span>
          </div>
        </div>

        {/* Compact info - always visible */}
        <div className={styles.compactInfo}>
          <div className={styles.compactMeta}>
            <span>
              <strong>Due:</strong> {formatDueDate(task.dueDate)}
            </span>
            <span>
              <strong>Project:</strong>{" "}
              {task.project?.name || task.project || "N/A"}
            </span>
          </div>
          <div className={styles.compactActions}>
            {!isArchived && (
              <Button
                variant="secondary"
                size="small"
                onClick={(e) => {
                  e.stopPropagation();
                  onEdit(task);
                }}
              >
                Edit
              </Button>
            )}
            {isArchived ? (
              <Button
                variant="primary"
                size="small"
                onClick={(e) => {
                  e.stopPropagation();
                  onUnarchive(task._id);
                }}
              >
                Unarchive
              </Button>
            ) : (
              <Button
                variant="warning"
                size="small"
                onClick={(e) => {
                  e.stopPropagation();
                  onArchive(task._id);
                }}
              >
                Archive
              </Button>
            )}
          </div>
        </div>

        {/* Expandable details */}
        {isExpanded && (
          <div className={styles.expandedContent}>
            {task.description && (
              <div className={styles.descriptionSection}>
                <p className={styles.description}>{task.description}</p>
              </div>
            )}

            <div className={styles.metadata}>
              <div className={styles.metaItem}>
                <span className={styles.metaLabel}>Owner:</span>
                <span className={styles.metaValue}>
                  {task.owner?.username || task.owner?.name || "Unknown"}
                </span>
              </div>
              <div className={styles.metaItem}>
                <span className={styles.metaLabel}>Assigned:</span>
                <span className={styles.metaValue}>
                  {formatAssignee(task.assignee)}
                </span>
              </div>
              {task.tags && (
                <div className={styles.metaItem}>
                  <span className={styles.metaLabel}>Tags:</span>
                  <span className={styles.metaValue}>{task.tags}</span>
                </div>
              )}
              {task.isRecurring && (
                <div className={styles.metaItem}>
                  <span className={styles.metaLabel}>Recurring:</span>
                  <span className={styles.metaValue}>
                    Every {task.recurrenceInterval} days
                  </span>
                </div>
              )}
            </div>

            <CommentSection task={task} onCommentAdded={() => {
              onRefresh();
            }} />

            <div className={styles.actions}>
              {!isArchived && (
                <Button
                  variant="secondary"
                  size="small"
                  onClick={() => onEdit(task)}
                >
                  Edit
                </Button>
              )}
              {isArchived ? (
                <Button
                  variant="primary"
                  size="small"
                  onClick={() => onUnarchive(task._id)}
                >
                  Unarchive
                </Button>
              ) : (
                <Button
                  variant="warning"
                  size="small"
                  onClick={() => onArchive(task._id)}
                >
                  Archive
                </Button>
              )}
            </div>

            {/* Subtasks Section */}
            {!isArchived && (
              <div className={styles.subtasksSection}>
                <div className={styles.subtasksHeader}>
                  <h4>Subtasks</h4>
                  <Button 
                    variant="secondary" 
                    size="small" 
                    onClick={() => setShowSubtasks(!showSubtasks)}
                  >
                    {showSubtasks ? 'Hide Subtasks' : 'Show Subtasks'}
                  </Button>
                </div>
                {showSubtasks && (
                  <div className={styles.subtasksContainer}>
                    <SubtaskList
                      parentTaskId={task._id}
                      projectId={task.project?._id || task.project}
                      ownerId={user?._id || user?.id}
                      onShowSubtaskForm={handleShowSubtaskForm}
                      onShowDeleteModal={handleShowDeleteModal}
                    />
                  </div>
                )}
              </div>
            )}
          </div>
        )}
      </Card.Body>

      {/* Subtask Form Modal */}
      {showSubtaskForm && (
        <Modal
          isOpen={showSubtaskForm}
          onClose={handleCloseSubtaskForm}
          size="large"
        >
          <SubtaskForm
            onSubmit={handleSubtaskSubmit}
            onCancel={handleCloseSubtaskForm}
            initialData={editingSubtask}
            parentTaskId={task._id}
            projectId={task.project?._id || task.project}
            ownerId={user?._id || user?.id}
          />
        </Modal>
      )}

      {/* Delete Confirmation Modal */}
      {subtaskToDelete && (
        <Modal
          isOpen={!!subtaskToDelete}
          onClose={() => setSubtaskToDelete(null)}
          title="Confirm Delete"
          message={`Are you sure you want to delete the subtask "${subtaskToDelete.title}"? This will mark it as archived.`}
          onConfirm={handleConfirmDelete}
          confirmText="Delete"
          cancelText="Cancel"
        />
      )}
    </Card>
  );
}

export default TaskCard;<|MERGE_RESOLUTION|>--- conflicted
+++ resolved
@@ -1,23 +1,15 @@
-<<<<<<< HEAD
 import { format } from "date-fns";
 import { useState } from "react";
 import Button from "../../common/Button/Button";
 import Card from "../../common/Card/Card";
 import CommentSection from "../TaskComment/TaskCommentSection";
-import styles from "./TaskCard.module.css";
-=======
-import { format } from 'date-fns';
-import { useState } from 'react';
-import Button from '../../common/Button/Button';
-import Card from '../../common/Card/Card';
 import Modal from '../../common/Modal/Modal';
 import SubtaskList from '../SubtaskList/SubtaskList';
 import SubtaskForm from '../SubtaskForm/SubtaskForm';
 import { useSubtasks } from '../../../context/SubtaskContext';
 import { useNotifications } from '../../../hooks/useNotifications';
 import { useAuth } from '../../../context/AuthContext';
-import styles from './TaskCard.module.css';
->>>>>>> 265d787d
+import styles from "./TaskCard.module.css";
 
 function TaskCard({
   task,
@@ -94,8 +86,6 @@
       return `${names[0]} & ${names.length - 1} others`;
     }
   };
-<<<<<<< HEAD
-=======
 
   // Subtask handlers
   const handleShowSubtaskForm = (subtask = null) => {
@@ -140,7 +130,6 @@
       addNotification(error.message || 'Failed to delete subtask', 'error');
     }
   };
->>>>>>> 265d787d
 
   return (
     <Card
