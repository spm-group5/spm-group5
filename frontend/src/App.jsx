import { BrowserRouter as Router, Routes, Route, Navigate } from 'react-router-dom';
import { AuthProvider } from './context/AuthContext';
import { TaskProvider } from './context/TaskContext';
import { ProjectProvider } from './context/ProjectContext';
import { NotificationProvider } from './context/NotificationContext';
import { NotificationCenterProvider } from './context/NotificationsCenterContext';
import { useSocket } from './hooks/useSocket';
import NotificationContainer from './components/common/Notifications/NotificationContainer';
import ProtectedRoute from './router/ProtectedRoute';
import AdminRoute from './router/AdminRoute';
import LoginPage from './pages/LoginPage';
import DashboardPage from './pages/DashboardPage';
import TasksPage from './pages/TasksPage';
import ProjectsPage from './pages/ProjectsPage';
<<<<<<< HEAD
import NotificationsPage from './pages/NotificationsPage.jsx';
=======
import ReportsPage from './pages/ReportsPage';
>>>>>>> 1d047e82

function SocketManager() {
  useSocket(); //Start the socket connection
  return null;
}


function App() {
  return (
    <AuthProvider>
      <NotificationProvider>
        <NotificationCenterProvider>
        <TaskProvider>
          <ProjectProvider>
            <Router>
              <SocketManager />
              <Routes>
                <Route path="/login" element={<LoginPage />} />
                <Route path="/dashboard" element={
                  <ProtectedRoute>
                    <DashboardPage />
                  </ProtectedRoute>
                } />
                <Route path="/tasks" element={
                  <ProtectedRoute>
                    <TasksPage />
                  </ProtectedRoute>
                } />
                <Route path="/projects" element={
                  <ProtectedRoute>
                    <ProjectsPage />
                  </ProtectedRoute>
                } />
<<<<<<< HEAD
                <Route path="/notifications" element={
                  <ProtectedRoute>
                    <NotificationsPage />
                  </ProtectedRoute>
=======
                <Route path="/reports" element={
                  <AdminRoute>
                    <ReportsPage />
                  </AdminRoute>
>>>>>>> 1d047e82
                } />
                <Route path="/" element={<Navigate to="/dashboard" replace />} />
                <Route path="*" element={<Navigate to="/dashboard" replace />} />
              </Routes>
              <NotificationContainer />
            </Router>
          </ProjectProvider>
        </TaskProvider>
        </NotificationCenterProvider>
      </NotificationProvider>
    </AuthProvider>
  );
}

export default App<|MERGE_RESOLUTION|>--- conflicted
+++ resolved
@@ -12,11 +12,8 @@
 import DashboardPage from './pages/DashboardPage';
 import TasksPage from './pages/TasksPage';
 import ProjectsPage from './pages/ProjectsPage';
-<<<<<<< HEAD
+import ReportsPage from './pages/ReportsPage';
 import NotificationsPage from './pages/NotificationsPage.jsx';
-=======
-import ReportsPage from './pages/ReportsPage';
->>>>>>> 1d047e82
 
 function SocketManager() {
   useSocket(); //Start the socket connection
@@ -50,17 +47,15 @@
                     <ProjectsPage />
                   </ProtectedRoute>
                 } />
-<<<<<<< HEAD
                 <Route path="/notifications" element={
                   <ProtectedRoute>
                     <NotificationsPage />
                   </ProtectedRoute>
-=======
+                } />
                 <Route path="/reports" element={
                   <AdminRoute>
                     <ReportsPage />
                   </AdminRoute>
->>>>>>> 1d047e82
                 } />
                 <Route path="/" element={<Navigate to="/dashboard" replace />} />
                 <Route path="*" element={<Navigate to="/dashboard" replace />} />
