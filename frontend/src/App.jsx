--- conflicted
+++ resolved
@@ -49,15 +49,14 @@
                       <ProjectsPage />
                     </ProtectedRoute>
                   } />
-<<<<<<< HEAD
+                  <Route path="/projects/:projectId/tasks" element={
+                    <ProtectedRoute>
+                      <ProjectTasksPage />
+                    </ProtectedRoute>
+                  } />
                   <Route path="/notifications" element={
                     <ProtectedRoute>
                       <NotificationsPage />
-=======
-                  <Route path="/projects/:projectId/tasks" element={
-                    <ProtectedRoute>
-                      <ProjectTasksPage />
->>>>>>> 3a4921c7
                     </ProtectedRoute>
                   } />
                   <Route path="/reports" element={
